{
<<<<<<< HEAD
  "appid": "ff116964-86f7-4e29-8763-4462ce0d39a7",
  "name": "Git",
  "description": "This app integrates with git and supports common git actions",
  "publisher": "Phantom",
  "package_name": "phantom_git",
  "license": "Copyright (c) Phantom Cyber Corporation 2017",
  "main_module": "git_connector.pyc",
  "type": "devops",
  "app_version": "1.0.8",
  "utctime_updated": "2017-12-19T23:43:37.000000Z",
  "product_vendor": "Generic",
  "product_name": "Git",
  "product_version_regex": ".*",
  "min_phantom_version": "3.0.256",
  "logo": "git.png",
  "configuration": {
    "repo_uri": {
      "description": "Repo URI",
      "data_type": "string",
      "required": true,
      "order": 0
    },
    "branch_name": {
      "description": "Branch Name (Default: master)",
      "data_type": "string",
      "required": true,
      "default": "master",
      "order": 1
    },
    "username": {
      "description": "Username",
      "data_type": "string",
      "order": 2
    },
    "password": {
      "description": "Password",
      "data_type": "password",
      "order": 3
    },
    "repo_name": {
      "description": "Repo Name",
      "data_type": "string",
      "order": 4
    }
  },
  "actions": [
    {
      "action": "test connectivity",
      "description": "Validate credentials provided for connectivity",
      "type": "test",
      "identifier": "test_asset_connectivity",
      "read_only": true,
      "parameters": {},
      "output": [],
      "versions": "EQ(*)"
    },
    {
      "action": "configure ssh",
      "description": "Create an RSA Key pair for SSH connectivity",
      "verbose": "This action will generate a new RSA key pair to enable connecting via SSH. It will return the public key, which you should add to the repo that you wish to connect to.",
      "type": "generic",
      "identifier": "configure_ssh",
      "read_only": false,
      "parameters": {
        "force_new": {
          "description": "Force create a new key pair",
          "data_type": "boolean",
          "order": 0
        }
      },
      "output": [
        {
          "data_path": "action_result.status",
          "data_type": "string",
          "example_values": [
            "success"
          ]
        },
        {
          "data_path": "action_result.message",
          "data_type": "string",
          "example_values": [
            "Rsa pub key"
          ]
        },
        {
          "data_path": "action_result.parameter.force_new",
          "data_type": "string",
          "example_values": [
            "true"
          ]
        },
        {
          "data_path": "action_result.summary.rsa_pub_key",
          "data_type": "string",
          "example_values": [
            ""
          ]
        },
        {
          "data_path": "summary.total_objects",
          "data_type": "numeric",
          "example_values": [
            1
          ]
        },
        {
          "data_path": "summary.total_objects_successful",
          "data_type": "numeric",
          "example_values": [
            1
          ]
        }
      ],
      "versions": "EQ(*)"
    },
    {
      "action": "list repos",
      "description": "List repos configured/pulled",
      "type": "generic",
      "identifier": "list_repos",
      "read_only": true,
      "parameters": {},
      "render": {
        "width": 12,
        "height": 5,
        "type": "custom",
        "title": "List Repos",
        "view": "git_view.display_action_details"
      },
      "output": [
        {
          "data_path": "action_result.data.*.repos",
          "data_type": "string",
          "example_values": [
            "test_repo"
          ]
        },
        {
          "data_path": "action_result.status",
          "data_type": "string",
          "example_values": [
            "success",
            "failed"
          ]
        },
        {
          "data_path": "action_result.message",
          "data_type": "string",
          "example_values": [
            "Total repos: 2"
          ]
        },
        {
          "data_path": "action_result.summary.total_repos",
          "data_type": "numeric",
          "example_values": [
            2
          ]
        },
        {
          "data_path": "summary.total_objects",
          "data_type": "numeric",
          "example_values": [
            1
          ]
        },
        {
          "data_path": "summary.total_objects_successful",
          "data_type": "numeric",
          "example_values": [
            1
          ]
        }
      ],
      "versions": "EQ(*)"
    },
    {
      "action": "update file",
      "description": "Update (overwrite) contents of a file in the working directory",
      "verbose": "This action will overwrite the contents of existing file with the specified input in the local working directory.<br>If <b>vault_id</b> is specified the contents are overwritten from the file in the vault, else from the data in the <b>contents</b> parameter. The <b>contents</b> parameter can only contain textual data.",
      "type": "generic",
      "identifier": "update_file",
      "read_only": false,
      "parameters": {
        "file_path": {
          "description": "File path in repo to update",
          "data_type": "string",
          "required": true,
          "order": 0,
          "primary": true,
          "contains": [
            "file path"
          ]
        },
        "contents": {
          "description": "Contents (text) of the file",
          "data_type": "string",
          "order": 1
        },
        "vault_id": {
          "description": "Vault ID",
          "data_type": "string",
          "order": 2,
          "primary": true,
          "contains": [
            "vault id"
          ]
        }
      },
      "render": {
        "width": 12,
        "height": 5,
        "type": "table",
        "title": "Update File"
      },
      "output": [
        {
          "data_path": "action_result.data.*.file_path",
          "data_type": "string",
          "example_values": [
            "b"
          ],
          "contains": [
            "file path"
          ]
        },
        {
          "data_path": "action_result.data.*.repo_name",
          "data_type": "string",
          "example_values": [
            "repo2"
          ],
          "column_order": 0,
          "column_name": "Repo name"
        },
        {
          "data_path": "action_result.status",
          "data_type": "string",
          "example_values": [
            "success",
            "failed"
          ],
          "column_order": 4,
          "column_name": "Status"
        },
        {
          "data_path": "action_result.message",
          "data_type": "string",
          "example_values": [
            "File file1 updated successfully"
          ]
        },
        {
          "data_path": "action_result.parameter.vault_id",
          "data_type": "string",
          "example_values": [
            "75881c96a30cd1f07d596059388368836b6b1b74"
          ],
          "contains": [
            "vault id"
          ],
          "column_order": 2,
          "column_name": "Vault ID"
        },
        {
          "data_path": "action_result.parameter.contents",
          "data_type": "string",
          "example_values": [
            "Contents to write in the file"
          ],
          "column_order": 3,
          "column_name": "Contents"
        },
        {
          "data_path": "action_result.parameter.file_path",
          "data_type": "string",
          "example_values": [
            "b"
          ],
          "contains": [
            "file path"
          ],
          "column_order": 1,
          "column_name": "File path"
        },
        {
          "data_path": "summary.total_objects",
          "data_type": "numeric",
          "example_values": [
            1
          ]
        },
        {
          "data_path": "summary.total_objects_successful",
          "data_type": "numeric",
          "example_values": [
            1
          ]
        }
      ],
      "versions": "EQ(*)"
    },
    {
      "action": "git status",
      "description": "Get the result of git status",
      "type": "generic",
      "identifier": "git_status",
      "read_only": false,
      "parameters": {},
      "render": {
        "width": 12,
        "height": 5,
        "type": "custom",
        "title": "Git Status",
        "view": "git_view.display_git_status"
      },
      "output": [
        {
          "data_path": "action_result.status",
          "data_type": "string",
          "example_values": [
            "success"
          ]
        },
        {
          "data_path": "action_result.data.*.unstaged.modified",
          "data_type": "string",
          "example_values": [
            "modified_file"
          ],
          "contains": [
            "file path"
          ]
        },
        {
          "data_path": "action_result.data.*.staged.deleted",
          "data_type": "string",
          "example_values": [
            "deleted_file"
          ],
          "contains": [
            "file path"
          ]
        },
        {
          "data_path": "action_result.data.*.staged.renamed",
          "data_type": "string",
          "example_values": [
            "old_file -> new_file"
          ]
        },
        {
          "data_path": "action_result.data.*.staged.modified",
          "data_type": "string",
          "example_values": [
            "modified_file"
          ],
          "contains": [
            "file path"
          ]
        },
        {
          "data_path": "action_result.data.*.staged.new_file",
          "data_type": "string",
          "example_values": [
            "new_file"
          ],
          "contains": [
            "file path"
          ]
        },
        {
          "data_path": "action_result.data.*.untracked_files",
          "data_type": "string",
          "example_values": [
            "untracked_file"
          ],
          "contains": [
            "file path"
          ]
        },
        {
          "data_path": "action_result.message",
          "data_type": "string",
          "example_values": [
            "Status: Your branch is up-to-date with 'origin/master'."
          ]
        },
        {
          "data_path": "action_result.summary.status",
          "data_type": "string",
          "example_values": [
            "Your branch is up-to-date with 'origin/master'."
          ]
        },
        {
          "data_path": "summary.total_objects",
          "data_type": "numeric",
          "example_values": [
            1
          ]
        },
        {
          "data_path": "summary.total_objects_successful",
          "data_type": "numeric",
          "example_values": [
            1
          ]
        },
        {
          "data_path": "action_result.data.*.str",
          "data_type": "string",
          "example_values": [
            "On branch master\nYour branch is up-to-date with 'origin/master'.\nnothing to commit, working directory clean"
          ]
        }
      ],
      "versions": "EQ(*)"
    },
    {
      "action": "delete file",
      "description": "Delete a file from the local working directory",
      "type": "generic",
      "identifier": "delete_file",
      "read_only": false,
      "parameters": {
        "file_path": {
          "description": "File path in repo to delete",
          "data_type": "string",
          "required": true,
          "order": 0,
          "primary": true,
          "contains": [
            "file path"
          ]
        }
      },
      "render": {
        "width": 12,
        "height": 5,
        "type": "table",
        "title": "Delete File"
      },
      "output": [
        {
          "data_path": "action_result.data.*.repo_name",
          "data_type": "string",
          "example_values": [
            "repo2"
          ],
          "column_order": 0,
          "column_name": "Repo name"
        },
        {
          "data_path": "action_result.data.*.file_path",
          "data_type": "string",
          "example_values": [
            "n1"
          ],
          "contains": [
            "file path"
          ]
        },
        {
          "data_path": "action_result.status",
          "data_type": "string",
          "example_values": [
            "success",
            "failed"
          ],
          "column_order": 2,
          "column_name": "Status"
        },
        {
          "data_path": "action_result.message",
          "data_type": "string",
          "example_values": [
            "File file1 deleted successfully"
          ]
        },
        {
          "data_path": "action_result.parameter.file_path",
          "data_type": "string",
          "example_values": [
            "n1"
          ],
          "contains": [
            "file path"
          ],
          "column_order": 1,
          "column_name": "File path"
        },
        {
          "data_path": "summary.total_objects",
          "data_type": "numeric",
          "example_values": [
            1
          ]
        },
        {
          "data_path": "summary.total_objects_successful",
          "data_type": "numeric",
          "example_values": [
            1
          ]
        }
      ],
      "versions": "EQ(*)"
    },
    {
      "action": "add file",
      "description": "Create a file in the local working directory",
      "verbose": "This action will create in the working directory a file with the specified input data.<br>If <b>vault_id</b> is specified the contents are picked from the file in the vault, else from the data in the <b>contents</b> parameter. The <b>contents</b> parameter can only contain textual data.",
      "type": "generic",
      "identifier": "add_file",
      "read_only": false,
      "parameters": {
        "file_path": {
          "description": "File path in repo to add",
          "data_type": "string",
          "required": true,
          "order": 0,
          "contains": [
            "file path"
          ],
          "primary": true
        },
        "contents": {
          "description": "Contents (text) of the file",
          "data_type": "string",
          "order": 1
        },
        "vault_id": {
          "description": "Vault ID",
          "data_type": "string",
          "primary": true,
          "order": 2,
          "contains": [
            "vault id"
          ]
        }
      },
      "render": {
        "width": 12,
        "height": 5,
        "type": "table",
        "title": "Add File"
      },
      "output": [
        {
          "data_path": "action_result.data.*.repo_name",
          "data_type": "string",
          "example_values": [
            "repo2"
          ],
          "column_order": 0,
          "column_name": "Repo name"
        },
        {
          "data_path": "action_result.data.*.file_path",
          "data_type": "string",
          "example_values": [
            "n1"
          ],
          "contains": [
            "file path"
          ]
        },
        {
          "data_path": "action_result.status",
          "data_type": "string",
          "example_values": [
            "success",
            "failed"
          ],
          "column_order": 4,
          "column_name": "Status"
        },
        {
          "data_path": "action_result.message",
          "data_type": "string",
          "example_values": [
            "File file1 added successfully"
          ]
        },
        {
          "data_path": "action_result.parameter.contents",
          "data_type": "string",
          "example_values": [
            "new content"
          ],
          "column_order": 3,
          "column_name": "Contents"
        },
        {
          "data_path": "action_result.parameter.vault_id",
          "data_type": "string",
          "example_values": [
            "75881c96a30cd1f07d596059388368836b6b1b74"
          ],
          "contains": [
            "vault id"
          ],
          "column_order": 2,
          "column_name": "Vault ID"
        },
        {
          "data_path": "action_result.parameter.file_path",
          "data_type": "string",
          "example_values": [
            "n1"
          ],
          "contains": [
            "file path"
          ],
          "column_order": 1,
          "column_name": "File path"
        },
        {
          "data_path": "summary.total_objects",
          "data_type": "numeric",
          "example_values": [
            1
          ]
        },
        {
          "data_path": "summary.total_objects_successful",
          "data_type": "numeric",
          "example_values": [
            1
          ]
        }
      ],
      "versions": "EQ(*)"
    },
    {
      "action": "git commit",
      "description": "Commit changes",
      "type": "generic",
      "identifier": "git_commit",
      "read_only": true,
      "parameters": {
        "message": {
          "description": "Commit message (Default: committed from phantom)",
          "data_type": "string",
          "required": true,
          "default": "committed from phantom",
          "order": 0
        },
        "push": {
          "description": "Push to remote after commit",
          "data_type": "boolean",
          "order": 1
        }
      },
      "render": {
        "width": 12,
        "height": 5,
        "type": "table",
        "title": "Git Commit"
      },
      "output": [
        {
          "data_path": "action_result.data.*.repo_name",
          "data_type": "string",
          "example_values": [
            "repo2"
          ],
          "column_order": 0,
          "column_name": "Repo name"
        },
        {
          "data_path": "action_result.data.*.branch_name",
          "data_type": "string",
          "example_values": [
            "master"
          ],
          "column_order": 1,
          "column_name": "Branch name"
        },
        {
          "data_path": "action_result.data.*.commit_message",
          "data_type": "string",
          "example_values": [
            "committed from phantom"
          ]
        },
        {
          "data_path": "action_result.status",
          "data_type": "string",
          "example_values": [
            "success",
            "failed"
          ],
          "column_order": 3,
          "column_name": "Status"
        },
        {
          "data_path": "action_result.message",
          "data_type": "string",
          "example_values": [
            "Commit to repo test_repo completed successfully"
          ]
        },
        {
          "data_path": "action_result.parameter.push",
          "data_type": "boolean",
          "example_values": [
            true,
            false
          ]
        },
        {
          "data_path": "action_result.parameter.message",
          "data_type": "string",
          "example_values": [
            "committed from phantom"
          ],
          "column_order": 2,
          "column_name": "Commit message"
        },
        {
          "data_path": "summary.total_objects",
          "data_type": "numeric",
          "example_values": [
            1
          ]
        },
        {
          "data_path": "summary.total_objects_successful",
          "data_type": "numeric",
          "example_values": [
            1
          ]
        }
      ],
      "versions": "EQ(*)"
    },
    {
      "action": "git push",
      "description": "Push commits to the remote server",
      "type": "generic",
      "identifier": "git_push",
      "read_only": true,
      "parameters": {},
      "render": {
        "width": 12,
        "height": 5,
        "type": "table",
        "title": "Git Push"
      },
      "output": [
        {
          "data_path": "action_result.data.*.repo_name",
          "data_type": "string",
          "example_values": [
            "repo2"
          ],
          "column_order": 0,
          "column_name": "Repo name"
        },
        {
          "data_path": "action_result.data.*.branch_name",
          "data_type": "string",
          "example_values": [
            "master"
          ],
          "column_order": 1,
          "column_name": "Branch name"
        },
        {
          "data_path": "action_result.status",
          "data_type": "string",
          "example_values": [
            "success",
            "failed"
          ],
          "column_order": 2,
          "column_name": "Status"
        },
        {
          "data_path": "action_result.message",
          "data_type": "string",
          "example_values": [
            "Repo test_repo pushed successfully"
          ]
        },
        {
          "data_path": "summary.total_objects",
          "data_type": "numeric",
          "example_values": [
            1
          ]
        },
        {
          "data_path": "summary.total_objects_successful",
          "data_type": "numeric",
          "example_values": [
            1
          ]
        }
      ],
      "versions": "EQ(*)"
    },
    {
      "action": "git pull",
      "description": "Pull the repo",
      "type": "generic",
      "identifier": "git_pull",
      "read_only": true,
      "parameters": {},
      "render": {
        "width": 12,
        "height": 5,
        "type": "table",
        "title": "Git Pull"
      },
      "output": [
        {
          "data_path": "action_result.data.*.response",
          "data_type": "string",
          "example_values": [
            "Already up-to-date."
          ]
        },
        {
          "data_path": "action_result.data.*.repo_name",
          "data_type": "string",
          "example_values": [
            "repo2"
          ],
          "column_order": 0,
          "column_name": "Repo Name"
        },
        {
          "data_path": "action_result.data.*.branch_name",
          "data_type": "string",
          "example_values": [
            "master"
          ],
          "column_order": 1,
          "column_name": "Branch Name"
        },
        {
          "data_path": "action_result.status",
          "data_type": "string",
          "example_values": [
            "success",
            "failed"
          ],
          "column_order": 2,
          "column_name": "Status"
        },
        {
          "data_path": "action_result.message",
          "data_type": "string",
          "example_values": [
            "Repo test_repo pulled successfully"
          ]
        },
        {
          "data_path": "summary.total_objects",
          "data_type": "numeric",
          "example_values": [
            1
          ]
        },
        {
          "data_path": "summary.total_objects_successful",
          "data_type": "numeric",
          "example_values": [
            1
          ]
        }
      ],
      "versions": "EQ(*)"
    },
    {
      "action": "delete repo",
      "description": "Delete a cloned repository",
      "type": "generic",
      "identifier": "delete_clone",
      "read_only": true,
      "parameters": {},
      "output": [
        {
          "data_path": "action_result.status",
          "data_type": "string",
          "example_values": [
            "success"
          ]
        },
        {
          "data_path": "action_result.message",
          "data_type": "string",
          "example_values": [
            "Successfully deleted repository"
          ],
          "column_name": "Message",
          "column_order": 0
        },
        {
          "data_path": "summary.total_objects",
          "data_type": "numeric",
          "example_values": [
            1
          ]
        },
        {
          "data_path": "summary.total_objects_successful",
          "data_type": "numeric",
          "example_values": [
            1
          ]
=======
    "appid": "ff116964-86f7-4e29-8763-4462ce0d39a7",
    "name": "Git",
    "description": "This app integrates with git and supports common git actions",
    "publisher": "Phantom",
    "package_name": "phantom_git",
    "license": "Copyright (c) Phantom Cyber Corporation, 2017-2018",
    "main_module": "git_connector.pyc",
    "type": "devops",
    "app_version": "1.0.9",
    "utctime_updated": "2018-01-26T00:49:32.000000Z",
    "product_vendor": "Generic",
    "product_name": "Git",
    "product_version_regex": ".*",
    "min_phantom_version": "3.0.256",
    "logo": "logo_git.svg",
    "logo_dark": "logo_git_dark.svg",
    "configuration": {
        "repo_uri": {
            "description": "Repo URI",
            "data_type": "string",
            "required": true,
            "order": 0
        },
        "branch_name": {
            "description": "Branch Name (Default: master)",
            "data_type": "string",
            "required": true,
            "default": "master",
            "order": 1
        },
        "username": {
            "description": "Username",
            "data_type": "string",
            "order": 2
        },
        "password": {
            "description": "Password",
            "data_type": "password",
            "order": 3
        },
        "repo_name": {
            "description": "Repo Name",
            "data_type": "string",
            "order": 4
>>>>>>> 7aca2795
        }
    },
    "actions": [
        {
            "action": "test connectivity",
            "description": "Validate credentials provided for connectivity",
            "type": "test",
            "identifier": "test_asset_connectivity",
            "read_only": true,
            "parameters": {},
            "output": [],
            "versions": "EQ(*)"
        },
        {
            "action": "configure ssh",
            "description": "Create an RSA Key pair for SSH connectivity",
            "verbose": "This action will generate a new RSA key pair to enable connecting via SSH. It will return the public key, which you should add to the repo that you wish to connect to.",
            "type": "generic",
            "identifier": "configure_ssh",
            "read_only": false,
            "parameters": {
                "force_new": {
                    "description": "Force create a new key pair",
                    "data_type": "boolean",
                    "order": 0
                }
            },
            "output": [
                {
                    "data_path": "action_result.status",
                    "data_type": "string",
                    "example_values": [
                        "success"
                    ]
                },
                {
                    "data_path": "action_result.message",
                    "data_type": "string",
                    "example_values": [
                        "Rsa pub key"
                    ]
                },
                {
                    "data_path": "action_result.parameter.force_new",
                    "data_type": "string",
                    "example_values": [
                        "true"
                    ]
                },
                {
                    "data_path": "action_result.summary.rsa_pub_key",
                    "data_type": "string",
                    "example_values": [
                        ""
                    ]
                },
                {
                    "data_path": "summary.total_objects",
                    "data_type": "numeric",
                    "example_values": [
                        1
                    ]
                },
                {
                    "data_path": "summary.total_objects_successful",
                    "data_type": "numeric",
                    "example_values": [
                        1
                    ]
                }
            ],
            "versions": "EQ(*)"
        },
        {
            "action": "list repos",
            "description": "List repos configured/pulled",
            "type": "generic",
            "identifier": "list_repos",
            "read_only": true,
            "parameters": {},
            "render": {
                "width": 12,
                "height": 5,
                "type": "custom",
                "title": "List Repos",
                "view": "git_view.display_action_details"
            },
            "output": [
                {
                    "data_path": "action_result.data.*.repos",
                    "data_type": "string",
                    "example_values": [
                        "test_repo"
                    ]
                },
                {
                    "data_path": "action_result.status",
                    "data_type": "string",
                    "example_values": [
                        "success",
                        "failed"
                    ]
                },
                {
                    "data_path": "action_result.message",
                    "data_type": "string",
                    "example_values": [
                        "Total repos: 2"
                    ]
                },
                {
                    "data_path": "action_result.summary.total_repos",
                    "data_type": "numeric",
                    "example_values": [
                        2
                    ]
                },
                {
                    "data_path": "summary.total_objects",
                    "data_type": "numeric",
                    "example_values": [
                        1
                    ]
                },
                {
                    "data_path": "summary.total_objects_successful",
                    "data_type": "numeric",
                    "example_values": [
                        1
                    ]
                }
            ],
            "versions": "EQ(*)"
        },
        {
            "action": "update file",
            "description": "Update (overwrite) contents of a file in the working directory",
            "verbose": "This action will overwrite the contents of existing file with the specified input in the local working directory.<br>If <b>vault_id</b> is specified the contents are overwritten from the file in the vault, else from the data in the <b>contents</b> parameter. The <b>contents</b> parameter can only contain textual data.",
            "type": "generic",
            "identifier": "update_file",
            "read_only": false,
            "parameters": {
                "file_path": {
                    "description": "File path in repo to update",
                    "data_type": "string",
                    "required": true,
                    "order": 0,
                    "primary": true,
                    "contains": [
                        "file path"
                    ]
                },
                "contents": {
                    "description": "Contents (text) of the file",
                    "data_type": "string",
                    "order": 1
                },
                "vault_id": {
                    "description": "Vault ID",
                    "data_type": "string",
                    "order": 2,
                    "primary": true,
                    "contains": [
                        "vault id"
                    ]
                }
            },
            "render": {
                "width": 12,
                "height": 5,
                "type": "table",
                "title": "Update File"
            },
            "output": [
                {
                    "data_path": "action_result.data.*.file_path",
                    "data_type": "string",
                    "example_values": [
                        "b"
                    ],
                    "contains": [
                        "file path"
                    ]
                },
                {
                    "data_path": "action_result.data.*.repo_name",
                    "data_type": "string",
                    "example_values": [
                        "repo2"
                    ],
                    "column_order": 0,
                    "column_name": "Repo name"
                },
                {
                    "data_path": "action_result.status",
                    "data_type": "string",
                    "example_values": [
                        "success",
                        "failed"
                    ],
                    "column_order": 4,
                    "column_name": "Status"
                },
                {
                    "data_path": "action_result.message",
                    "data_type": "string",
                    "example_values": [
                        "File file1 updated successfully"
                    ]
                },
                {
                    "data_path": "action_result.parameter.vault_id",
                    "data_type": "string",
                    "example_values": [
                        "75881c96a30cd1f07d596059388368836b6b1b74"
                    ],
                    "contains": [
                        "vault id"
                    ],
                    "column_order": 2,
                    "column_name": "Vault ID"
                },
                {
                    "data_path": "action_result.parameter.contents",
                    "data_type": "string",
                    "example_values": [
                        "Contents to write in the file"
                    ],
                    "column_order": 3,
                    "column_name": "Contents"
                },
                {
                    "data_path": "action_result.parameter.file_path",
                    "data_type": "string",
                    "example_values": [
                        "b"
                    ],
                    "contains": [
                        "file path"
                    ],
                    "column_order": 1,
                    "column_name": "File path"
                },
                {
                    "data_path": "summary.total_objects",
                    "data_type": "numeric",
                    "example_values": [
                        1
                    ]
                },
                {
                    "data_path": "summary.total_objects_successful",
                    "data_type": "numeric",
                    "example_values": [
                        1
                    ]
                }
            ],
            "versions": "EQ(*)"
        },
        {
            "action": "git status",
            "description": "Get the result of git status",
            "type": "generic",
            "identifier": "git_status",
            "read_only": false,
            "parameters": {},
            "render": {
                "width": 12,
                "height": 5,
                "type": "custom",
                "title": "Git Status",
                "view": "git_view.display_git_status"
            },
            "output": [
                {
                    "data_path": "action_result.status",
                    "data_type": "string",
                    "example_values": [
                        "success"
                    ]
                },
                {
                    "data_path": "action_result.data.*.unstaged.modified",
                    "data_type": "string",
                    "example_values": [
                        "modified_file"
                    ],
                    "contains": [
                        "file path"
                    ]
                },
                {
                    "data_path": "action_result.data.*.staged.deleted",
                    "data_type": "string",
                    "example_values": [
                        "deleted_file"
                    ],
                    "contains": [
                        "file path"
                    ]
                },
                {
                    "data_path": "action_result.data.*.staged.renamed",
                    "data_type": "string",
                    "example_values": [
                        "old_file -> new_file"
                    ]
                },
                {
                    "data_path": "action_result.data.*.staged.modified",
                    "data_type": "string",
                    "example_values": [
                        "modified_file"
                    ],
                    "contains": [
                        "file path"
                    ]
                },
                {
                    "data_path": "action_result.data.*.staged.new_file",
                    "data_type": "string",
                    "example_values": [
                        "new_file"
                    ],
                    "contains": [
                        "file path"
                    ]
                },
                {
                    "data_path": "action_result.data.*.untracked_files",
                    "data_type": "string",
                    "example_values": [
                        "untracked_file"
                    ],
                    "contains": [
                        "file path"
                    ]
                },
                {
                    "data_path": "action_result.message",
                    "data_type": "string",
                    "example_values": [
                        "Status: Your branch is up-to-date with 'origin/master'."
                    ]
                },
                {
                    "data_path": "action_result.summary.status",
                    "data_type": "string",
                    "example_values": [
                        "Your branch is up-to-date with 'origin/master'."
                    ]
                },
                {
                    "data_path": "summary.total_objects",
                    "data_type": "numeric",
                    "example_values": [
                        1
                    ]
                },
                {
                    "data_path": "summary.total_objects_successful",
                    "data_type": "numeric",
                    "example_values": [
                        1
                    ]
                },
                {
                    "data_path": "action_result.data.*.str",
                    "data_type": "string",
                    "example_values": [
                        "On branch master\nYour branch is up-to-date with 'origin/master'.\nnothing to commit, working directory clean"
                    ]
                }
            ],
            "versions": "EQ(*)"
        },
        {
            "action": "delete file",
            "description": "Delete a file from the local working directory",
            "type": "generic",
            "identifier": "delete_file",
            "read_only": false,
            "parameters": {
                "file_path": {
                    "description": "File path in repo to delete",
                    "data_type": "string",
                    "required": true,
                    "order": 0,
                    "primary": true,
                    "contains": [
                        "file path"
                    ]
                }
            },
            "render": {
                "width": 12,
                "height": 5,
                "type": "table",
                "title": "Delete File"
            },
            "output": [
                {
                    "data_path": "action_result.data.*.repo_name",
                    "data_type": "string",
                    "example_values": [
                        "repo2"
                    ],
                    "column_order": 0,
                    "column_name": "Repo name"
                },
                {
                    "data_path": "action_result.data.*.file_path",
                    "data_type": "string",
                    "example_values": [
                        "n1"
                    ],
                    "contains": [
                        "file path"
                    ]
                },
                {
                    "data_path": "action_result.status",
                    "data_type": "string",
                    "example_values": [
                        "success",
                        "failed"
                    ],
                    "column_order": 2,
                    "column_name": "Status"
                },
                {
                    "data_path": "action_result.message",
                    "data_type": "string",
                    "example_values": [
                        "File file1 deleted successfully"
                    ]
                },
                {
                    "data_path": "action_result.parameter.file_path",
                    "data_type": "string",
                    "example_values": [
                        "n1"
                    ],
                    "contains": [
                        "file path"
                    ],
                    "column_order": 1,
                    "column_name": "File path"
                },
                {
                    "data_path": "summary.total_objects",
                    "data_type": "numeric",
                    "example_values": [
                        1
                    ]
                },
                {
                    "data_path": "summary.total_objects_successful",
                    "data_type": "numeric",
                    "example_values": [
                        1
                    ]
                }
            ],
            "versions": "EQ(*)"
        },
        {
            "action": "add file",
            "description": "Create a file in the local working directory",
            "verbose": "This action will create in the working directory a file with the specified input data.<br>If <b>vault_id</b> is specified the contents are picked from the file in the vault, else from the data in the <b>contents</b> parameter. The <b>contents</b> parameter can only contain textual data.",
            "type": "generic",
            "identifier": "add_file",
            "read_only": false,
            "parameters": {
                "file_path": {
                    "description": "File path in repo to add",
                    "data_type": "string",
                    "required": true,
                    "order": 0,
                    "contains": [
                        "file path"
                    ],
                    "primary": true
                },
                "contents": {
                    "description": "Contents (text) of the file",
                    "data_type": "string",
                    "order": 1
                },
                "vault_id": {
                    "description": "Vault ID",
                    "data_type": "string",
                    "primary": true,
                    "order": 2,
                    "contains": [
                        "vault id"
                    ]
                }
            },
            "render": {
                "width": 12,
                "height": 5,
                "type": "table",
                "title": "Add File"
            },
            "output": [
                {
                    "data_path": "action_result.data.*.repo_name",
                    "data_type": "string",
                    "example_values": [
                        "repo2"
                    ],
                    "column_order": 0,
                    "column_name": "Repo name"
                },
                {
                    "data_path": "action_result.data.*.file_path",
                    "data_type": "string",
                    "example_values": [
                        "n1"
                    ],
                    "contains": [
                        "file path"
                    ]
                },
                {
                    "data_path": "action_result.status",
                    "data_type": "string",
                    "example_values": [
                        "success",
                        "failed"
                    ],
                    "column_order": 4,
                    "column_name": "Status"
                },
                {
                    "data_path": "action_result.message",
                    "data_type": "string",
                    "example_values": [
                        "File file1 added successfully"
                    ]
                },
                {
                    "data_path": "action_result.parameter.contents",
                    "data_type": "string",
                    "example_values": [
                        "new content"
                    ],
                    "column_order": 3,
                    "column_name": "Contents"
                },
                {
                    "data_path": "action_result.parameter.vault_id",
                    "data_type": "string",
                    "example_values": [
                        "75881c96a30cd1f07d596059388368836b6b1b74"
                    ],
                    "contains": [
                        "vault id"
                    ],
                    "column_order": 2,
                    "column_name": "Vault ID"
                },
                {
                    "data_path": "action_result.parameter.file_path",
                    "data_type": "string",
                    "example_values": [
                        "n1"
                    ],
                    "contains": [
                        "file path"
                    ],
                    "column_order": 1,
                    "column_name": "File path"
                },
                {
                    "data_path": "summary.total_objects",
                    "data_type": "numeric",
                    "example_values": [
                        1
                    ]
                },
                {
                    "data_path": "summary.total_objects_successful",
                    "data_type": "numeric",
                    "example_values": [
                        1
                    ]
                }
            ],
            "versions": "EQ(*)"
        },
        {
            "action": "git commit",
            "description": "Commit changes",
            "type": "generic",
            "identifier": "git_commit",
            "read_only": true,
            "parameters": {
                "message": {
                    "description": "Commit message (Default: committed from phantom)",
                    "data_type": "string",
                    "required": true,
                    "default": "committed from phantom",
                    "order": 0
                },
                "push": {
                    "description": "Push to remote after commit",
                    "data_type": "boolean",
                    "order": 1
                }
            },
            "render": {
                "width": 12,
                "height": 5,
                "type": "table",
                "title": "Git Commit"
            },
            "output": [
                {
                    "data_path": "action_result.data.*.repo_name",
                    "data_type": "string",
                    "example_values": [
                        "repo2"
                    ],
                    "column_order": 0,
                    "column_name": "Repo name"
                },
                {
                    "data_path": "action_result.data.*.branch_name",
                    "data_type": "string",
                    "example_values": [
                        "master"
                    ],
                    "column_order": 1,
                    "column_name": "Branch name"
                },
                {
                    "data_path": "action_result.data.*.commit_message",
                    "data_type": "string",
                    "example_values": [
                        "committed from phantom"
                    ]
                },
                {
                    "data_path": "action_result.status",
                    "data_type": "string",
                    "example_values": [
                        "success",
                        "failed"
                    ],
                    "column_order": 3,
                    "column_name": "Status"
                },
                {
                    "data_path": "action_result.message",
                    "data_type": "string",
                    "example_values": [
                        "Commit to repo test_repo completed successfully"
                    ]
                },
                {
                    "data_path": "action_result.parameter.push",
                    "data_type": "boolean",
                    "example_values": [
                        true,
                        false
                    ]
                },
                {
                    "data_path": "action_result.parameter.message",
                    "data_type": "string",
                    "example_values": [
                        "committed from phantom"
                    ],
                    "column_order": 2,
                    "column_name": "Commit message"
                },
                {
                    "data_path": "summary.total_objects",
                    "data_type": "numeric",
                    "example_values": [
                        1
                    ]
                },
                {
                    "data_path": "summary.total_objects_successful",
                    "data_type": "numeric",
                    "example_values": [
                        1
                    ]
                }
            ],
            "versions": "EQ(*)"
        },
        {
            "action": "git push",
            "description": "Push commits to the remote server",
            "type": "generic",
            "identifier": "git_push",
            "read_only": true,
            "parameters": {},
            "render": {
                "width": 12,
                "height": 5,
                "type": "table",
                "title": "Git Push"
            },
            "output": [
                {
                    "data_path": "action_result.data.*.repo_name",
                    "data_type": "string",
                    "example_values": [
                        "repo2"
                    ],
                    "column_order": 0,
                    "column_name": "Repo name"
                },
                {
                    "data_path": "action_result.data.*.branch_name",
                    "data_type": "string",
                    "example_values": [
                        "master"
                    ],
                    "column_order": 1,
                    "column_name": "Branch name"
                },
                {
                    "data_path": "action_result.status",
                    "data_type": "string",
                    "example_values": [
                        "success",
                        "failed"
                    ],
                    "column_order": 2,
                    "column_name": "Status"
                },
                {
                    "data_path": "action_result.message",
                    "data_type": "string",
                    "example_values": [
                        "Repo test_repo pushed successfully"
                    ]
                },
                {
                    "data_path": "summary.total_objects",
                    "data_type": "numeric",
                    "example_values": [
                        1
                    ]
                },
                {
                    "data_path": "summary.total_objects_successful",
                    "data_type": "numeric",
                    "example_values": [
                        1
                    ]
                }
            ],
            "versions": "EQ(*)"
        },
        {
            "action": "git pull",
            "description": "Pull the repo",
            "type": "generic",
            "identifier": "git_pull",
            "read_only": true,
            "parameters": {},
            "render": {
                "width": 12,
                "height": 5,
                "type": "table",
                "title": "Git Pull"
            },
            "output": [
                {
                    "data_path": "action_result.data.*.response",
                    "data_type": "string",
                    "example_values": [
                        "Already up-to-date."
                    ]
                },
                {
                    "data_path": "action_result.data.*.repo_name",
                    "data_type": "string",
                    "example_values": [
                        "repo2"
                    ],
                    "column_order": 0,
                    "column_name": "Repo Name"
                },
                {
                    "data_path": "action_result.data.*.branch_name",
                    "data_type": "string",
                    "example_values": [
                        "master"
                    ],
                    "column_order": 1,
                    "column_name": "Branch Name"
                },
                {
                    "data_path": "action_result.status",
                    "data_type": "string",
                    "example_values": [
                        "success",
                        "failed"
                    ],
                    "column_order": 2,
                    "column_name": "Status"
                },
                {
                    "data_path": "action_result.message",
                    "data_type": "string",
                    "example_values": [
                        "Repo test_repo pulled successfully"
                    ]
                },
                {
                    "data_path": "summary.total_objects",
                    "data_type": "numeric",
                    "example_values": [
                        1
                    ]
                },
                {
                    "data_path": "summary.total_objects_successful",
                    "data_type": "numeric",
                    "example_values": [
                        1
                    ]
                }
            ],
            "versions": "EQ(*)"
        },
        {
            "action": "delete repo",
            "description": "Delete a cloned repository",
            "type": "generic",
            "identifier": "delete_clone",
            "read_only": true,
            "parameters": {},
            "output": [
                {
                    "data_path": "action_result.status",
                    "data_type": "string",
                    "example_values": [
                        "success"
                    ]
                },
                {
                    "data_path": "action_result.message",
                    "data_type": "string",
                    "example_values": [
                        "Successfully deleted repository"
                    ],
                    "column_name": "Message",
                    "column_order": 0
                },
                {
                    "data_path": "summary.total_objects",
                    "data_type": "numeric",
                    "example_values": [
                        1
                    ]
                },
                {
                    "data_path": "summary.total_objects_successful",
                    "data_type": "numeric",
                    "example_values": [
                        1
                    ]
                }
            ],
            "render": {
                "width": 12,
                "title": "Delete Repo",
                "type": "table",
                "height": 5
            },
            "versions": "EQ(*)"
        },
        {
            "action": "clone repo",
            "description": "Clone the repo",
            "type": "generic",
            "identifier": "clone_repo",
            "read_only": true,
            "parameters": {},
            "render": {
                "width": 12,
                "height": 5,
                "type": "table",
                "title": "Clone Repo"
            },
            "output": [
                {
                    "data_path": "action_result.data.*.repo_name",
                    "data_type": "string",
                    "example_values": [
                        "repo2"
                    ],
                    "column_order": 0,
                    "column_name": "Repo Name"
                },
                {
                    "data_path": "action_result.data.*.branch_name",
                    "data_type": "string",
                    "example_values": [
                        "master"
                    ],
                    "column_order": 1,
                    "column_name": "Branch Name"
                },
                {
                    "data_path": "action_result.status",
                    "data_type": "string",
                    "example_values": [
                        "success",
                        "failed"
                    ]
                },
                {
                    "data_path": "action_result.message",
                    "data_type": "string",
                    "example_values": [
                        "Repo test_repo cloned successfully"
                    ],
                    "column_order": 2,
                    "column_name": "Message"
                },
                {
                    "data_path": "summary.total_objects",
                    "data_type": "numeric",
                    "example_values": [
                        1
                    ]
                },
                {
                    "data_path": "summary.total_objects_successful",
                    "data_type": "numeric",
                    "example_values": [
                        1
                    ]
                }
            ],
            "versions": "EQ(*)"
        }
    ]
}<|MERGE_RESOLUTION|>--- conflicted
+++ resolved
@@ -1,921 +1,4 @@
 {
-<<<<<<< HEAD
-  "appid": "ff116964-86f7-4e29-8763-4462ce0d39a7",
-  "name": "Git",
-  "description": "This app integrates with git and supports common git actions",
-  "publisher": "Phantom",
-  "package_name": "phantom_git",
-  "license": "Copyright (c) Phantom Cyber Corporation 2017",
-  "main_module": "git_connector.pyc",
-  "type": "devops",
-  "app_version": "1.0.8",
-  "utctime_updated": "2017-12-19T23:43:37.000000Z",
-  "product_vendor": "Generic",
-  "product_name": "Git",
-  "product_version_regex": ".*",
-  "min_phantom_version": "3.0.256",
-  "logo": "git.png",
-  "configuration": {
-    "repo_uri": {
-      "description": "Repo URI",
-      "data_type": "string",
-      "required": true,
-      "order": 0
-    },
-    "branch_name": {
-      "description": "Branch Name (Default: master)",
-      "data_type": "string",
-      "required": true,
-      "default": "master",
-      "order": 1
-    },
-    "username": {
-      "description": "Username",
-      "data_type": "string",
-      "order": 2
-    },
-    "password": {
-      "description": "Password",
-      "data_type": "password",
-      "order": 3
-    },
-    "repo_name": {
-      "description": "Repo Name",
-      "data_type": "string",
-      "order": 4
-    }
-  },
-  "actions": [
-    {
-      "action": "test connectivity",
-      "description": "Validate credentials provided for connectivity",
-      "type": "test",
-      "identifier": "test_asset_connectivity",
-      "read_only": true,
-      "parameters": {},
-      "output": [],
-      "versions": "EQ(*)"
-    },
-    {
-      "action": "configure ssh",
-      "description": "Create an RSA Key pair for SSH connectivity",
-      "verbose": "This action will generate a new RSA key pair to enable connecting via SSH. It will return the public key, which you should add to the repo that you wish to connect to.",
-      "type": "generic",
-      "identifier": "configure_ssh",
-      "read_only": false,
-      "parameters": {
-        "force_new": {
-          "description": "Force create a new key pair",
-          "data_type": "boolean",
-          "order": 0
-        }
-      },
-      "output": [
-        {
-          "data_path": "action_result.status",
-          "data_type": "string",
-          "example_values": [
-            "success"
-          ]
-        },
-        {
-          "data_path": "action_result.message",
-          "data_type": "string",
-          "example_values": [
-            "Rsa pub key"
-          ]
-        },
-        {
-          "data_path": "action_result.parameter.force_new",
-          "data_type": "string",
-          "example_values": [
-            "true"
-          ]
-        },
-        {
-          "data_path": "action_result.summary.rsa_pub_key",
-          "data_type": "string",
-          "example_values": [
-            ""
-          ]
-        },
-        {
-          "data_path": "summary.total_objects",
-          "data_type": "numeric",
-          "example_values": [
-            1
-          ]
-        },
-        {
-          "data_path": "summary.total_objects_successful",
-          "data_type": "numeric",
-          "example_values": [
-            1
-          ]
-        }
-      ],
-      "versions": "EQ(*)"
-    },
-    {
-      "action": "list repos",
-      "description": "List repos configured/pulled",
-      "type": "generic",
-      "identifier": "list_repos",
-      "read_only": true,
-      "parameters": {},
-      "render": {
-        "width": 12,
-        "height": 5,
-        "type": "custom",
-        "title": "List Repos",
-        "view": "git_view.display_action_details"
-      },
-      "output": [
-        {
-          "data_path": "action_result.data.*.repos",
-          "data_type": "string",
-          "example_values": [
-            "test_repo"
-          ]
-        },
-        {
-          "data_path": "action_result.status",
-          "data_type": "string",
-          "example_values": [
-            "success",
-            "failed"
-          ]
-        },
-        {
-          "data_path": "action_result.message",
-          "data_type": "string",
-          "example_values": [
-            "Total repos: 2"
-          ]
-        },
-        {
-          "data_path": "action_result.summary.total_repos",
-          "data_type": "numeric",
-          "example_values": [
-            2
-          ]
-        },
-        {
-          "data_path": "summary.total_objects",
-          "data_type": "numeric",
-          "example_values": [
-            1
-          ]
-        },
-        {
-          "data_path": "summary.total_objects_successful",
-          "data_type": "numeric",
-          "example_values": [
-            1
-          ]
-        }
-      ],
-      "versions": "EQ(*)"
-    },
-    {
-      "action": "update file",
-      "description": "Update (overwrite) contents of a file in the working directory",
-      "verbose": "This action will overwrite the contents of existing file with the specified input in the local working directory.<br>If <b>vault_id</b> is specified the contents are overwritten from the file in the vault, else from the data in the <b>contents</b> parameter. The <b>contents</b> parameter can only contain textual data.",
-      "type": "generic",
-      "identifier": "update_file",
-      "read_only": false,
-      "parameters": {
-        "file_path": {
-          "description": "File path in repo to update",
-          "data_type": "string",
-          "required": true,
-          "order": 0,
-          "primary": true,
-          "contains": [
-            "file path"
-          ]
-        },
-        "contents": {
-          "description": "Contents (text) of the file",
-          "data_type": "string",
-          "order": 1
-        },
-        "vault_id": {
-          "description": "Vault ID",
-          "data_type": "string",
-          "order": 2,
-          "primary": true,
-          "contains": [
-            "vault id"
-          ]
-        }
-      },
-      "render": {
-        "width": 12,
-        "height": 5,
-        "type": "table",
-        "title": "Update File"
-      },
-      "output": [
-        {
-          "data_path": "action_result.data.*.file_path",
-          "data_type": "string",
-          "example_values": [
-            "b"
-          ],
-          "contains": [
-            "file path"
-          ]
-        },
-        {
-          "data_path": "action_result.data.*.repo_name",
-          "data_type": "string",
-          "example_values": [
-            "repo2"
-          ],
-          "column_order": 0,
-          "column_name": "Repo name"
-        },
-        {
-          "data_path": "action_result.status",
-          "data_type": "string",
-          "example_values": [
-            "success",
-            "failed"
-          ],
-          "column_order": 4,
-          "column_name": "Status"
-        },
-        {
-          "data_path": "action_result.message",
-          "data_type": "string",
-          "example_values": [
-            "File file1 updated successfully"
-          ]
-        },
-        {
-          "data_path": "action_result.parameter.vault_id",
-          "data_type": "string",
-          "example_values": [
-            "75881c96a30cd1f07d596059388368836b6b1b74"
-          ],
-          "contains": [
-            "vault id"
-          ],
-          "column_order": 2,
-          "column_name": "Vault ID"
-        },
-        {
-          "data_path": "action_result.parameter.contents",
-          "data_type": "string",
-          "example_values": [
-            "Contents to write in the file"
-          ],
-          "column_order": 3,
-          "column_name": "Contents"
-        },
-        {
-          "data_path": "action_result.parameter.file_path",
-          "data_type": "string",
-          "example_values": [
-            "b"
-          ],
-          "contains": [
-            "file path"
-          ],
-          "column_order": 1,
-          "column_name": "File path"
-        },
-        {
-          "data_path": "summary.total_objects",
-          "data_type": "numeric",
-          "example_values": [
-            1
-          ]
-        },
-        {
-          "data_path": "summary.total_objects_successful",
-          "data_type": "numeric",
-          "example_values": [
-            1
-          ]
-        }
-      ],
-      "versions": "EQ(*)"
-    },
-    {
-      "action": "git status",
-      "description": "Get the result of git status",
-      "type": "generic",
-      "identifier": "git_status",
-      "read_only": false,
-      "parameters": {},
-      "render": {
-        "width": 12,
-        "height": 5,
-        "type": "custom",
-        "title": "Git Status",
-        "view": "git_view.display_git_status"
-      },
-      "output": [
-        {
-          "data_path": "action_result.status",
-          "data_type": "string",
-          "example_values": [
-            "success"
-          ]
-        },
-        {
-          "data_path": "action_result.data.*.unstaged.modified",
-          "data_type": "string",
-          "example_values": [
-            "modified_file"
-          ],
-          "contains": [
-            "file path"
-          ]
-        },
-        {
-          "data_path": "action_result.data.*.staged.deleted",
-          "data_type": "string",
-          "example_values": [
-            "deleted_file"
-          ],
-          "contains": [
-            "file path"
-          ]
-        },
-        {
-          "data_path": "action_result.data.*.staged.renamed",
-          "data_type": "string",
-          "example_values": [
-            "old_file -> new_file"
-          ]
-        },
-        {
-          "data_path": "action_result.data.*.staged.modified",
-          "data_type": "string",
-          "example_values": [
-            "modified_file"
-          ],
-          "contains": [
-            "file path"
-          ]
-        },
-        {
-          "data_path": "action_result.data.*.staged.new_file",
-          "data_type": "string",
-          "example_values": [
-            "new_file"
-          ],
-          "contains": [
-            "file path"
-          ]
-        },
-        {
-          "data_path": "action_result.data.*.untracked_files",
-          "data_type": "string",
-          "example_values": [
-            "untracked_file"
-          ],
-          "contains": [
-            "file path"
-          ]
-        },
-        {
-          "data_path": "action_result.message",
-          "data_type": "string",
-          "example_values": [
-            "Status: Your branch is up-to-date with 'origin/master'."
-          ]
-        },
-        {
-          "data_path": "action_result.summary.status",
-          "data_type": "string",
-          "example_values": [
-            "Your branch is up-to-date with 'origin/master'."
-          ]
-        },
-        {
-          "data_path": "summary.total_objects",
-          "data_type": "numeric",
-          "example_values": [
-            1
-          ]
-        },
-        {
-          "data_path": "summary.total_objects_successful",
-          "data_type": "numeric",
-          "example_values": [
-            1
-          ]
-        },
-        {
-          "data_path": "action_result.data.*.str",
-          "data_type": "string",
-          "example_values": [
-            "On branch master\nYour branch is up-to-date with 'origin/master'.\nnothing to commit, working directory clean"
-          ]
-        }
-      ],
-      "versions": "EQ(*)"
-    },
-    {
-      "action": "delete file",
-      "description": "Delete a file from the local working directory",
-      "type": "generic",
-      "identifier": "delete_file",
-      "read_only": false,
-      "parameters": {
-        "file_path": {
-          "description": "File path in repo to delete",
-          "data_type": "string",
-          "required": true,
-          "order": 0,
-          "primary": true,
-          "contains": [
-            "file path"
-          ]
-        }
-      },
-      "render": {
-        "width": 12,
-        "height": 5,
-        "type": "table",
-        "title": "Delete File"
-      },
-      "output": [
-        {
-          "data_path": "action_result.data.*.repo_name",
-          "data_type": "string",
-          "example_values": [
-            "repo2"
-          ],
-          "column_order": 0,
-          "column_name": "Repo name"
-        },
-        {
-          "data_path": "action_result.data.*.file_path",
-          "data_type": "string",
-          "example_values": [
-            "n1"
-          ],
-          "contains": [
-            "file path"
-          ]
-        },
-        {
-          "data_path": "action_result.status",
-          "data_type": "string",
-          "example_values": [
-            "success",
-            "failed"
-          ],
-          "column_order": 2,
-          "column_name": "Status"
-        },
-        {
-          "data_path": "action_result.message",
-          "data_type": "string",
-          "example_values": [
-            "File file1 deleted successfully"
-          ]
-        },
-        {
-          "data_path": "action_result.parameter.file_path",
-          "data_type": "string",
-          "example_values": [
-            "n1"
-          ],
-          "contains": [
-            "file path"
-          ],
-          "column_order": 1,
-          "column_name": "File path"
-        },
-        {
-          "data_path": "summary.total_objects",
-          "data_type": "numeric",
-          "example_values": [
-            1
-          ]
-        },
-        {
-          "data_path": "summary.total_objects_successful",
-          "data_type": "numeric",
-          "example_values": [
-            1
-          ]
-        }
-      ],
-      "versions": "EQ(*)"
-    },
-    {
-      "action": "add file",
-      "description": "Create a file in the local working directory",
-      "verbose": "This action will create in the working directory a file with the specified input data.<br>If <b>vault_id</b> is specified the contents are picked from the file in the vault, else from the data in the <b>contents</b> parameter. The <b>contents</b> parameter can only contain textual data.",
-      "type": "generic",
-      "identifier": "add_file",
-      "read_only": false,
-      "parameters": {
-        "file_path": {
-          "description": "File path in repo to add",
-          "data_type": "string",
-          "required": true,
-          "order": 0,
-          "contains": [
-            "file path"
-          ],
-          "primary": true
-        },
-        "contents": {
-          "description": "Contents (text) of the file",
-          "data_type": "string",
-          "order": 1
-        },
-        "vault_id": {
-          "description": "Vault ID",
-          "data_type": "string",
-          "primary": true,
-          "order": 2,
-          "contains": [
-            "vault id"
-          ]
-        }
-      },
-      "render": {
-        "width": 12,
-        "height": 5,
-        "type": "table",
-        "title": "Add File"
-      },
-      "output": [
-        {
-          "data_path": "action_result.data.*.repo_name",
-          "data_type": "string",
-          "example_values": [
-            "repo2"
-          ],
-          "column_order": 0,
-          "column_name": "Repo name"
-        },
-        {
-          "data_path": "action_result.data.*.file_path",
-          "data_type": "string",
-          "example_values": [
-            "n1"
-          ],
-          "contains": [
-            "file path"
-          ]
-        },
-        {
-          "data_path": "action_result.status",
-          "data_type": "string",
-          "example_values": [
-            "success",
-            "failed"
-          ],
-          "column_order": 4,
-          "column_name": "Status"
-        },
-        {
-          "data_path": "action_result.message",
-          "data_type": "string",
-          "example_values": [
-            "File file1 added successfully"
-          ]
-        },
-        {
-          "data_path": "action_result.parameter.contents",
-          "data_type": "string",
-          "example_values": [
-            "new content"
-          ],
-          "column_order": 3,
-          "column_name": "Contents"
-        },
-        {
-          "data_path": "action_result.parameter.vault_id",
-          "data_type": "string",
-          "example_values": [
-            "75881c96a30cd1f07d596059388368836b6b1b74"
-          ],
-          "contains": [
-            "vault id"
-          ],
-          "column_order": 2,
-          "column_name": "Vault ID"
-        },
-        {
-          "data_path": "action_result.parameter.file_path",
-          "data_type": "string",
-          "example_values": [
-            "n1"
-          ],
-          "contains": [
-            "file path"
-          ],
-          "column_order": 1,
-          "column_name": "File path"
-        },
-        {
-          "data_path": "summary.total_objects",
-          "data_type": "numeric",
-          "example_values": [
-            1
-          ]
-        },
-        {
-          "data_path": "summary.total_objects_successful",
-          "data_type": "numeric",
-          "example_values": [
-            1
-          ]
-        }
-      ],
-      "versions": "EQ(*)"
-    },
-    {
-      "action": "git commit",
-      "description": "Commit changes",
-      "type": "generic",
-      "identifier": "git_commit",
-      "read_only": true,
-      "parameters": {
-        "message": {
-          "description": "Commit message (Default: committed from phantom)",
-          "data_type": "string",
-          "required": true,
-          "default": "committed from phantom",
-          "order": 0
-        },
-        "push": {
-          "description": "Push to remote after commit",
-          "data_type": "boolean",
-          "order": 1
-        }
-      },
-      "render": {
-        "width": 12,
-        "height": 5,
-        "type": "table",
-        "title": "Git Commit"
-      },
-      "output": [
-        {
-          "data_path": "action_result.data.*.repo_name",
-          "data_type": "string",
-          "example_values": [
-            "repo2"
-          ],
-          "column_order": 0,
-          "column_name": "Repo name"
-        },
-        {
-          "data_path": "action_result.data.*.branch_name",
-          "data_type": "string",
-          "example_values": [
-            "master"
-          ],
-          "column_order": 1,
-          "column_name": "Branch name"
-        },
-        {
-          "data_path": "action_result.data.*.commit_message",
-          "data_type": "string",
-          "example_values": [
-            "committed from phantom"
-          ]
-        },
-        {
-          "data_path": "action_result.status",
-          "data_type": "string",
-          "example_values": [
-            "success",
-            "failed"
-          ],
-          "column_order": 3,
-          "column_name": "Status"
-        },
-        {
-          "data_path": "action_result.message",
-          "data_type": "string",
-          "example_values": [
-            "Commit to repo test_repo completed successfully"
-          ]
-        },
-        {
-          "data_path": "action_result.parameter.push",
-          "data_type": "boolean",
-          "example_values": [
-            true,
-            false
-          ]
-        },
-        {
-          "data_path": "action_result.parameter.message",
-          "data_type": "string",
-          "example_values": [
-            "committed from phantom"
-          ],
-          "column_order": 2,
-          "column_name": "Commit message"
-        },
-        {
-          "data_path": "summary.total_objects",
-          "data_type": "numeric",
-          "example_values": [
-            1
-          ]
-        },
-        {
-          "data_path": "summary.total_objects_successful",
-          "data_type": "numeric",
-          "example_values": [
-            1
-          ]
-        }
-      ],
-      "versions": "EQ(*)"
-    },
-    {
-      "action": "git push",
-      "description": "Push commits to the remote server",
-      "type": "generic",
-      "identifier": "git_push",
-      "read_only": true,
-      "parameters": {},
-      "render": {
-        "width": 12,
-        "height": 5,
-        "type": "table",
-        "title": "Git Push"
-      },
-      "output": [
-        {
-          "data_path": "action_result.data.*.repo_name",
-          "data_type": "string",
-          "example_values": [
-            "repo2"
-          ],
-          "column_order": 0,
-          "column_name": "Repo name"
-        },
-        {
-          "data_path": "action_result.data.*.branch_name",
-          "data_type": "string",
-          "example_values": [
-            "master"
-          ],
-          "column_order": 1,
-          "column_name": "Branch name"
-        },
-        {
-          "data_path": "action_result.status",
-          "data_type": "string",
-          "example_values": [
-            "success",
-            "failed"
-          ],
-          "column_order": 2,
-          "column_name": "Status"
-        },
-        {
-          "data_path": "action_result.message",
-          "data_type": "string",
-          "example_values": [
-            "Repo test_repo pushed successfully"
-          ]
-        },
-        {
-          "data_path": "summary.total_objects",
-          "data_type": "numeric",
-          "example_values": [
-            1
-          ]
-        },
-        {
-          "data_path": "summary.total_objects_successful",
-          "data_type": "numeric",
-          "example_values": [
-            1
-          ]
-        }
-      ],
-      "versions": "EQ(*)"
-    },
-    {
-      "action": "git pull",
-      "description": "Pull the repo",
-      "type": "generic",
-      "identifier": "git_pull",
-      "read_only": true,
-      "parameters": {},
-      "render": {
-        "width": 12,
-        "height": 5,
-        "type": "table",
-        "title": "Git Pull"
-      },
-      "output": [
-        {
-          "data_path": "action_result.data.*.response",
-          "data_type": "string",
-          "example_values": [
-            "Already up-to-date."
-          ]
-        },
-        {
-          "data_path": "action_result.data.*.repo_name",
-          "data_type": "string",
-          "example_values": [
-            "repo2"
-          ],
-          "column_order": 0,
-          "column_name": "Repo Name"
-        },
-        {
-          "data_path": "action_result.data.*.branch_name",
-          "data_type": "string",
-          "example_values": [
-            "master"
-          ],
-          "column_order": 1,
-          "column_name": "Branch Name"
-        },
-        {
-          "data_path": "action_result.status",
-          "data_type": "string",
-          "example_values": [
-            "success",
-            "failed"
-          ],
-          "column_order": 2,
-          "column_name": "Status"
-        },
-        {
-          "data_path": "action_result.message",
-          "data_type": "string",
-          "example_values": [
-            "Repo test_repo pulled successfully"
-          ]
-        },
-        {
-          "data_path": "summary.total_objects",
-          "data_type": "numeric",
-          "example_values": [
-            1
-          ]
-        },
-        {
-          "data_path": "summary.total_objects_successful",
-          "data_type": "numeric",
-          "example_values": [
-            1
-          ]
-        }
-      ],
-      "versions": "EQ(*)"
-    },
-    {
-      "action": "delete repo",
-      "description": "Delete a cloned repository",
-      "type": "generic",
-      "identifier": "delete_clone",
-      "read_only": true,
-      "parameters": {},
-      "output": [
-        {
-          "data_path": "action_result.status",
-          "data_type": "string",
-          "example_values": [
-            "success"
-          ]
-        },
-        {
-          "data_path": "action_result.message",
-          "data_type": "string",
-          "example_values": [
-            "Successfully deleted repository"
-          ],
-          "column_name": "Message",
-          "column_order": 0
-        },
-        {
-          "data_path": "summary.total_objects",
-          "data_type": "numeric",
-          "example_values": [
-            1
-          ]
-        },
-        {
-          "data_path": "summary.total_objects_successful",
-          "data_type": "numeric",
-          "example_values": [
-            1
-          ]
-=======
     "appid": "ff116964-86f7-4e29-8763-4462ce0d39a7",
     "name": "Git",
     "description": "This app integrates with git and supports common git actions",
@@ -960,7 +43,6 @@
             "description": "Repo Name",
             "data_type": "string",
             "order": 4
->>>>>>> 7aca2795
         }
     },
     "actions": [
